// swift-tools-version:5.2
// The swift-tools-version declares the minimum version of Swift required to build this package.

import PackageDescription

let package = Package(
    name: "Citadel",
    platforms: [
        .macOS(.v10_15),
        .iOS(.v13)
    ],
    products: [
        // Products define the executables and libraries produced by a package, and make them visible to other packages.
        .library(
            name: "Citadel",
            targets: ["Citadel"]),
    ],
    dependencies: [
        // Dependencies declare other packages that this package depends on.
        .package(url: "https://github.com/apple/swift-nio.git", from: "2.0.0"),
        .package(url: "https://github.com/apple/swift-crypto.git", from: "1.0.0"),
        .package(url: "https://github.com/OpenKitten/MongoKitten.git", from: "6.0.0"),
        .package(url: "https://github.com/gwynne/discretional-precision.git", .branch("master")),
    ],
    targets: [
        // Targets are the basic building blocks of a package. A target can define a module or a test suite.
        // Targets can depend on other targets in this package, and on products in packages which this package depends on.
        .target(
            name: "Citadel",
            dependencies: [
                .product(name: "Crypto", package: "swift-crypto"),
                .product(name: "NIO", package: "swift-nio"),
<<<<<<< HEAD
                .product(name: "MongoKitten", package: "MongoKitten"),
                .product(name: "DiscretionalPrecision", package: "discretional-precision"),
            ],
            swiftSettings: [
                .define("DH_MATH_DISCRETIONAL"),
//                .define("DH_MATH_BIGNUM"),
=======
>>>>>>> 1d739717
            ]
        ),
        .testTarget(
            name: "CitadelTests",
            dependencies: [
                "Citadel",
                .product(name: "MongoKitten", package: "MongoKitten"),
            ]
        ),
    ]
)<|MERGE_RESOLUTION|>--- conflicted
+++ resolved
@@ -30,15 +30,11 @@
             dependencies: [
                 .product(name: "Crypto", package: "swift-crypto"),
                 .product(name: "NIO", package: "swift-nio"),
-<<<<<<< HEAD
-                .product(name: "MongoKitten", package: "MongoKitten"),
                 .product(name: "DiscretionalPrecision", package: "discretional-precision"),
             ],
             swiftSettings: [
                 .define("DH_MATH_DISCRETIONAL"),
 //                .define("DH_MATH_BIGNUM"),
-=======
->>>>>>> 1d739717
             ]
         ),
         .testTarget(
